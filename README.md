# Setting up on AWS.

I have set up an AWS root account for thesett. Underneath that I have created a management account
and two other accounts, dev and prod. The set up takes a bit of effort to complete, but instructions
on how to do it can be found here: https://docs.sst.dev/setting-up-aws


Once the above is in place, you need to install the AWS cli tools: https://docs.aws.amazon.com/cli/latest/userguide/getting-started-install.html

Then sign in to AWS SSO:

    aws sso login --sso-session=your_org

This will prompt you to log in using the management account.

If you want to create an AWS account for example for IJI, run through the above but replace thesett with iji.

# Setting up for Development

### Setting up third party services

Momento is being used for low-latency pubsub topics. Using the [Momento console](https://console.gomomento.com/), 
create an API key. For now, create an API key has full access, because it needs to be able to create a topic. 
Download this key into a JSON file. The key must be set as an sst secret.

    npx sst secret set MomentoApiKey < ./momento_secret.json

Note, this must be done separately when deploying the other stages.

    npx sst secret set --stage production MomentoApiKey < ./momento_secret.json

### To install all Node packages needed to build:

    npm ci

### To run in dev mode:

    npx sst dev &

### To recompile the Elm code for the backend during dev:

    cd packages/functions
    elm make src/API.elm --output src/elm.js

This can also be run with a file watcher that will rebuild it immediately when Elm files are edited. 

    cd packages/functions
    npx onchange '../**/*.elm' -- elm make src/API.elm --output src/elm.js

<<<<<<< HEAD
### To check that the API is working:

Replace the URL with whatever URL the ApiEndpoint comes out as on the console once dev mode has been started:

    curl -X POST https://de6pgy115l.execute-api.eu-west-2.amazonaws.com  -H 'Content-Type: application/json' -d '{"prompt":"What is so great about AI in less then 100 words."}'

### To recompile the Elm code the frontend during dev:

This happens automatically as part of running `npx sst dev`. It is configured through SST in sst.config.ts as 
below. The build command that is run to build the web application is part of this configuration:

    // Elm UI for realtime channel management.
    const site = new sst.aws.StaticSite("ChatSite", {
        path: "packages/web",
        build: {
            command: "npm run prod",
            output: "dist",
        },
        environment: {
            ELM_RT_CHANNEL_API_URL: api.url,
            MOMENTO_API_KEY: momentoApiKey.value
        },
    });


=======
>>>>>>> d74545ef
# Deploying to Production

    npx sst deploy --stage production<|MERGE_RESOLUTION|>--- conflicted
+++ resolved
@@ -47,7 +47,6 @@
     cd packages/functions
     npx onchange '../**/*.elm' -- elm make src/API.elm --output src/elm.js
 
-<<<<<<< HEAD
 ### To check that the API is working:
 
 Replace the URL with whatever URL the ApiEndpoint comes out as on the console once dev mode has been started:
@@ -72,9 +71,6 @@
         },
     });
 
-
-=======
->>>>>>> d74545ef
 # Deploying to Production
 
     npx sst deploy --stage production